--- conflicted
+++ resolved
@@ -771,14 +771,10 @@
 #endif
 	move (option (OPTSTATUSONTOP) ? 0 : LINES-2, 0);
 	SETCOLOR (MT_COLOR_STATUS);
-<<<<<<< HEAD
-	mutt_draw_statusline (COLS, buf);
-=======
 #ifdef USE_SIDEBAR
 	sb_set_buffystats (Context);
 #endif
-	mutt_paddstr (COLS, buf);
->>>>>>> 6a7c1abd
+	mutt_draw_statusline (COLS, buf);
 	NORMAL_COLOR;
 	menu->redraw &= ~REDRAW_STATUS;
 	if (option(OPTTSENABLED) && TSSupported)
@@ -1301,7 +1297,6 @@
 	  menu->redraw = REDRAW_FULL;
 	break;
 
-<<<<<<< HEAD
       case OP_MAIN_QUASI_DELETE:
 	if (tag) {
 	  for (j = 0; j < Context->vcount; j++) {
@@ -1316,11 +1311,9 @@
 	}
 	break;
 
-=======
 #ifdef USE_SIDEBAR
       case OP_SIDEBAR_OPEN:
 #endif
->>>>>>> 6a7c1abd
       case OP_MAIN_CHANGE_FOLDER:
       case OP_MAIN_NEXT_UNREAD_MAILBOX:
 
