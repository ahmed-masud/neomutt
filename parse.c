--- conflicted
+++ resolved
@@ -1309,7 +1309,6 @@
     {
       kwtype = MUTT_X_LABEL;
     }
-<<<<<<< HEAD
     else if (!ascii_strcasecmp (line+1, "-keywords"))
     {
       kwtype = MUTT_X_KEYWORDS;
@@ -1318,8 +1317,6 @@
     {
       kwtype = MUTT_X_MOZILLA_KEYS;
     }
-
-=======
 #ifdef USE_NNTP
     else if (!mutt_strcasecmp (line + 1, "-comment-to"))
     {
@@ -1334,8 +1331,7 @@
       matched = 1;
     }
 #endif
-    
->>>>>>> e7025d1c
+
     default:
     break;
   }
