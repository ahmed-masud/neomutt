--- conflicted
+++ resolved
@@ -8931,7 +8931,6 @@
 
 </sect1>
 
-<<<<<<< HEAD
 <sect1 id="compress">
 	<title>Compressed Folders Patch</title>
 	<subtitle>Read from/write to compressed mailboxes</subtitle>
@@ -12148,34 +12147,17 @@
 		<para>
 			To check if Mutt supports <quote>Status Color</quote>, look for
 			<quote>patch-status-color</quote> in the mutt version.
-=======
-<sect1 id="FEATURE-NAME">
-	<title>FEATURE-NAME Patch</title>
-	<subtitle>DESCRIPTION</subtitle>
-
-	<sect2 id="FEATURE-NAME-patch">
-		<title>Patch</title>
-
-		<para>
-			To check if Mutt supports <quote>FEATURE-NAME</quote>, look for
-			<quote>patch-FEATURE-NAME</quote> in the mutt version.
->>>>>>> df7472e3
 			See: <xref linkend="mutt-patches"/>.
 		</para>
 
 		<itemizedlist>
 			<title>Dependencies:</title>
-<<<<<<< HEAD
 			<listitem><para>mutt-1.6.1</para></listitem>
-=======
-			<listitem><para>mutt-1.6.0</para></listitem>
->>>>>>> df7472e3
 		</itemizedlist>
 
 		<para>This patch is part of the <ulink url="http://www.neomutt.org/">NeoMutt Project</ulink>.</para>
 	</sect2>
 
-<<<<<<< HEAD
 	<sect2 id="status-color-intro">
 		<title>Introduction</title>
 
@@ -12248,52 +12230,25 @@
 
 		<table id="table-status-color-colors">
 			<title>Status Colors</title>
-=======
-	<sect2 id="FEATURE-NAME-intro">
-		<title>Introduction</title>
-
-		<para>
-			SIMPLE DESCRIPTION OF FEATURE
-		</para>
-	</sect2>
-
-	<sect2 id="FEATURE-NAME-variables">
-		<title>Variables</title>
-
-		<table id="table-FEATURE-NAME-variables">
-			<title>FEATURE-NAME Variables</title>
->>>>>>> df7472e3
 			<tgroup cols="3">
 				<thead>
 					<row>
 						<entry>Name</entry>
-<<<<<<< HEAD
 						<entry>Default Color</entry>
 						<entry>Description</entry>
-=======
-						<entry>Type</entry>
-						<entry>Default</entry>
->>>>>>> df7472e3
 					</row>
 				</thead>
 				<tbody>
 					<row>
-<<<<<<< HEAD
 						<entry>status</entry>
 						<entry><literal>reverse</literal></entry>
 						<entry>Status bar</entry>
-=======
-						<entry><literal>VARIABLE-NAME</literal></entry>
-						<entry>TYPE</entry>
-						<entry><literal>DEFAULT-VALUE</literal></entry>
->>>>>>> df7472e3
 					</row>
 				</tbody>
 			</tgroup>
 		</table>
 	</sect2>
 
-<<<<<<< HEAD
 <!--
 	<sect2 id="status-color-sort">
 		<title>Sort</title>
@@ -12553,86 +12508,25 @@
 		<title>Variables</title>
 		<table id="table-trash-variables">
 			<title>Trash Variables</title>
-=======
-	<sect2 id="FEATURE-NAME-functions">
-		<title>Functions</title>
-
-		<para>
-			FEATURE-NAME adds the following functions to Mutt.
-			By default, none of them are bound to keys.
-		</para>
-
-		<table id="table-FEATURE-NAME-functions">
-			<title>FEATURE-NAME Functions</title>
 			<tgroup cols="3">
 				<thead>
 					<row>
-						<entry>Menus</entry>
-						<entry>Function</entry>
-						<entry>Description</entry>
+						<entry>Name</entry>
+						<entry>Type</entry>
+						<entry>Default</entry>
 					</row>
 				</thead>
 				<tbody>
 					<row>
-						<entry>index,pager</entry>
-						<entry><literal>&lt;FUNCTION-NAME&gt;</literal></entry>
-						<entry>DESCRIPTION</entry>
+						<entry>trash</entry>
+						<entry>string</entry>
+						<entry>(none)</entry>
 					</row>
 				</tbody>
 			</tgroup>
 		</table>
 	</sect2>
 
-	<sect2 id="FEATURE-NAME-commands">
-		<title>Commands</title>
-		<cmdsynopsis>
-			<command>COMMAND-NAME</command>
-			<arg choice="plain">
-				<replaceable class="parameter">PARAM1</replaceable>
-			</arg>
-			<arg choice="opt" rep="repeat">
-				<replaceable class="parameter">PARAM2</replaceable>
-			</arg>
-		</cmdsynopsis>
-	</sect2>
-
-	<sect2 id="FEATURE-NAME-colors">
-		<title>Colors</title>
-
-		<table id="table-FEATURE-NAME-colors">
-			<title>FEATURE-NAME Colors</title>
->>>>>>> df7472e3
-			<tgroup cols="3">
-				<thead>
-					<row>
-						<entry>Name</entry>
-<<<<<<< HEAD
-						<entry>Type</entry>
-						<entry>Default</entry>
-=======
-						<entry>Default Color</entry>
-						<entry>Description</entry>
->>>>>>> df7472e3
-					</row>
-				</thead>
-				<tbody>
-					<row>
-<<<<<<< HEAD
-						<entry>trash</entry>
-						<entry>string</entry>
-						<entry>(none)</entry>
-=======
-						<entry><literal>COLOR-NAME</literal></entry>
-						<entry>default</entry>
-						<entry>DESCRIPTION</entry>
->>>>>>> df7472e3
-					</row>
-				</tbody>
-			</tgroup>
-		</table>
-	</sect2>
-
-<<<<<<< HEAD
 	<sect2 id="trash-folder-functions">
 		<title>Functions</title>
 		<table id="table-trash-functions">
@@ -12643,38 +12537,21 @@
 						<entry>Menus</entry>
 						<entry>Default Key</entry>
 						<entry>Function</entry>
-=======
-	<sect2 id="FEATURE-NAME-sort">
-		<title>Sort</title>
-
-		<table id="table-FEATURE-NAME-sort">
-			<title>FEATURE-NAME Sort</title>
-			<tgroup cols="2">
-				<thead>
-					<row>
-						<entry>Sort</entry>
->>>>>>> df7472e3
 						<entry>Description</entry>
 					</row>
 				</thead>
 				<tbody>
 					<row>
-<<<<<<< HEAD
 						<entry>index,pager</entry>
 						<entry>(none)</entry>
 						<entry><literal>&lt;purge-message&gt;</literal></entry>
 						<entry>really delete the current entry, bypassing the trash folder</entry>
-=======
-						<entry><literal>SORT-NAME</literal></entry>
-						<entry>DESCRIPTION</entry>
->>>>>>> df7472e3
 					</row>
 				</tbody>
 			</tgroup>
 		</table>
 	</sect2>
 
-<<<<<<< HEAD
 <!--
 	<sect2 id="trash-folder-commands">
 		<title>Commands</title>
@@ -12724,40 +12601,10 @@
 	</sect2>
 
 	<sect2 id="trash-folder-known-bugs">
-=======
-	<sect2 id="FEATURE-NAME-muttrc">
-		<title>Muttrc</title>
-<screen>
-<emphasis role="comment"># This is a complete list of FEATURE-NAME-related configuration.
- 
-# --------------------------------------------------------------------------
-# VARIABLES - shown with their default values
-# --------------------------------------------------------------------------
- 
-# DESCRIPTION</emphasis>
-set VARIABLE_NAME = "DEFAULT-VALUE"
-
-INSERT YOUR MUTTRC HERE
- 
-<emphasis role="comment"># vim: syntax=muttrc</emphasis>
-</screen>
-	</sect2>
-
-	<sect2 id="FEATURE-NAME-see-also">
-		<title>See Also</title>
-
-		<itemizedlist>
-			<listitem><para><link linkend="regexp">LINK-DESCRIPTION</link></para></listitem>
-		</itemizedlist>
-	</sect2>
-
-	<sect2 id="FEATURE-NAME-known-bugs">
->>>>>>> df7472e3
 		<title>Known Bugs</title>
 		<para>None</para>
 	</sect2>
 
-<<<<<<< HEAD
 	<sect2 id="trash-folder-credits">
 		<title>Credits</title>
 		<itemizedlist>
@@ -12765,12 +12612,6 @@
 		<listitem><para>Benjamin Kuperman <email>kuperman@acm.org</email></para></listitem>
 		<listitem><para>Paul Miller <email>paul@voltar.org</email></para></listitem>
 		<listitem><para>Richard Russon <email>rich@flatcap.org</email></para></listitem>
-=======
-	<sect2 id="FEATURE-NAME-credits">
-		<title>Credits</title>
-		<itemizedlist>
-		<listitem><para>FIRST LAST <email>EMAIL_ADDRESS</email></para></listitem>
->>>>>>> df7472e3
 		</itemizedlist>
 	</sect2>
 </sect1>
