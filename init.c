--- conflicted
+++ resolved
@@ -4139,20 +4139,15 @@
 
   /* now get FQDN.  Use /etc/mailname first, then configured domain, DNS next, then uname */
   if (getmailname(buffer, sizeof(buffer)) != -1)
-    Hostname = safe_strdup(buffer);
+    Hostname = mutt_str_strdup(buffer);
 #ifdef DOMAIN
   /* we have a compile-time domain name, use that for Hostname */
-<<<<<<< HEAD
   if (!Hostname)
   {
-    Hostname = safe_malloc(mutt_strlen(DOMAIN) + mutt_strlen(Hostname) + 2);
-    sprintf(Hostname, "%s.%s", NONULL(Hostname), DOMAIN); /* __SPRINTF_CHECKED__ */
+    Hostname = mutt_mem_malloc(mutt_str_strlen(DOMAIN) + mutt_str_strlen(Hostname) + 2);
+    sprintf(Hostname, "%s.%s", NONULL(Hostname), DOMAIN);
   }
   else
-=======
-  Hostname = mutt_mem_malloc(mutt_str_strlen(DOMAIN) + mutt_str_strlen(ShortHostname) + 2);
-  sprintf(Hostname, "%s.%s", NONULL(ShortHostname), DOMAIN);
->>>>>>> b1df63d5
 #else
   if (!(getdnsdomainname(buffer, sizeof(buffer))))
   {
